# Jekyll Template - Mediumish by WowThemes.net

[Live Demo](https://wowthemesnet.github.io/mediumish-theme-jekyll/) &nbsp; | &nbsp; [Download](https://gum.co/mediumish-jekyll-template)

![mediumish](assets/images/mediumish-jekyll-template.png)

### Features

- Built for Jekyll
- Compatible with Github pages
- Featured Posts
- Index Pagination
- Post Share
- Post Categories
- Prev/Next Link
- Category Archives (this is not yet compatible with github pages though)
- Jumbotron Categories
- Integrations:
    - Disqus Comments
    - Google Analaytics
    - Mailchimp Integration
- Design Features:
    - Bootstrap v4.0.0-alpha.6
    - Font Awesome
    - Masonry
- Layouts:
    - Default
    - Post
    - Page
    - Archive
    
### Using Mediumish

- Open <code>_config.yml</code>. If your site is in root, for <code>baseurl</code>, make sure this is set to <code>baseurl: /</code>. Also, change your Google Analytics code, disqus username, authors, Mailchimp list etc.
- Mediumish requires 2 plugins: 
    - <code>$ gem install jekyll-paginate</code>
    - <code>$ gem install jekyll-archives</code>.
- Edit the menu and footer copyrights in <code>default.html</code>
- Start by adding your .md files in <code>_posts</code>. Mediumish already has a few as an example. 
- YAML front matter
    - post featured - <code>featured:true</code>
    - post featured image - <code>image: assets/images/mypic.jpg</code>
    - page comments - <code>comments:true</code>
    - meta description (optional) - <code>description: "this is my meta description"</code>
    
YAML Post Example:
<pre>
---
layout: post
title:  "We all wait for summer"
author: john
categories: [ Jekyll, tutorial ]
image: assets/images/5.jpg
featured: true
---
</pre>

YAML Page Example
<pre>
---
layout: page
title: Mediumish Template for Jekyll
comments: true
---
</pre>

### Copyright

Copyright (C) 2018 WowThemes.net.

**Mediumish for Jekyll** is designed and developed by [Sal](https://www.wowthemes.net) and it is *free* under MIT license. If this project helps you reduce time to develop or you want to remove the attribution, you can give me a cup of coffee :)

<<<<<<< HEAD
[![paypal](https://www.paypalobjects.com/en_US/i/btn/btn_donateCC_LG.gif)](https://www.paypal.me/wowthemes/5)
=======
For commercial use, please, [purchase a license ($10)](https://gum.co/mediumish-jekyll-template).
>>>>>>> 30e2bc92

-----------------

[Live Demo](https://wowthemesnet.github.io/mediumish-theme-jekyll/) &nbsp; | &nbsp; [Download](https://gum.co/mediumish-jekyll-template)<|MERGE_RESOLUTION|>--- conflicted
+++ resolved
@@ -70,11 +70,8 @@
 
 **Mediumish for Jekyll** is designed and developed by [Sal](https://www.wowthemes.net) and it is *free* under MIT license. If this project helps you reduce time to develop or you want to remove the attribution, you can give me a cup of coffee :)
 
-<<<<<<< HEAD
 [![paypal](https://www.paypalobjects.com/en_US/i/btn/btn_donateCC_LG.gif)](https://www.paypal.me/wowthemes/5)
-=======
-For commercial use, please, [purchase a license ($10)](https://gum.co/mediumish-jekyll-template).
->>>>>>> 30e2bc92
+
 
 -----------------
 
